# Licensed under the Apache License, Version 2.0 (the "License");
# you may not use this file except in compliance with the License.
# You may obtain a copy of the License at
#
#      http://www.apache.org/licenses/LICENSE-2.0
#
# Unless required by applicable law or agreed to in writing, software
# distributed under the License is distributed on an "AS IS" BASIS,
# WITHOUT WARRANTIES OR CONDITIONS OF ANY KIND, either express or implied.
# See the License for the specific language governing permissions and
# limitations under the License.

from __future__ import annotations

from graphqec.codes.base_code import BaseCode

__all__ = ["UnrotatedSurfaceCode"]


class UnrotatedSurfaceCode(BaseCode):
    r"""
    A class for the Unrotated Surface code.
    """

    def __init__(
        self,
        distance: int,
        *args,
        **kwargs,
    ) -> None:
        r"""
        Initialize the Unrotated Surface Code instance.
        """

        self._distance = distance
<<<<<<< HEAD
        self._name = f"Unrotated Surface [[{(2*self.distance-1)**2},1,{self.distance}]]"
=======
        self._num_data_qubits = (2 * self.distance - 1) ** 2
        self._num_logical_qubits = 1
        self._name = f"Unrotated Surface [[{self.num_data_qubits},{self.num_logical_qubits},{self.distance}]]"
>>>>>>> 1c755e11
        self._checks = ["Z-check", "X-check"]

        super().__init__(*args, **kwargs)

        self._logic_check = {
            "Z": [i for i in range(self.distance)],
            "X": [i * (2 * self.distance - 1) for i in range(self.distance)],
        }

    def build_graph(self) -> None:
        r"""
        Build the 2D lattice of the unrotated surface code.
        """

        # Add the nodes for the data qubits
        data_qubits_coords = []

        for row in range(2 * self.distance - 1):
            for col in range(2 * self.distance - 1):
                if not (row + col) % 2:
                    data_qubits_coords.append((col, row))

        data = [
            (i, {"type": "data", "label": None, "coords": data_qubits_coords[i]})
            for i in range(len(data_qubits_coords))
        ]
        self._graph.add_nodes_from(data)

        # Add the nodes the X check qubits.
        x_qubits_coords = []

        for row in range(2 * self.distance - 1):
            for col in range(2 * self.distance - 1):
                if row % 2 and not col % 2:
                    x_qubits_coords.append((row, col))

        x_check = [
            (
                i + len(data),
                {"type": "check", "label": "X", "coords": x_qubits_coords[i]},
            )
            for i in range(len(x_qubits_coords))
        ]
        self._graph.add_nodes_from(x_check)

        # Add the ordered edges for the X checks
        x_edges = []
        for qx in x_check:

            coords = qx[1]["coords"]
            ordered_neighbors = self.get_neighbor_qubits(
                coord=coords, index_order=[0, 1, 2, 3]
            )

            for order, neighbor in enumerate(ordered_neighbors):
                if neighbor is not None:
                    x_edges.append((neighbor, qx[0], order + 1))
        self._graph.add_weighted_edges_from(x_edges)

        # Add the nodes the Z check qubits.
        z_qubits_coords = []

        for row in range(2 * self.distance - 1):
            for col in range(2 * self.distance - 1):
                if col % 2 and not row % 2:
                    z_qubits_coords.append((row, col))
        z_check = [
            (
                i + len(data) + len(x_check),
                {"type": "check", "label": "Z", "coords": z_qubits_coords[i]},
            )
            for i in range(len(z_qubits_coords))
        ]
        self._graph.add_nodes_from(z_check)

        # Add the ordered edges for the Z checks
        z_edges = []
        for qz in z_check:

            coords = qz[1]["coords"]
            ordered_neighbors = self.get_neighbor_qubits(
                coord=coords, index_order=[0, 2, 1, 3]
            )

            for order, neighbor in enumerate(ordered_neighbors):
                if neighbor is not None:
                    z_edges.append((neighbor, qz[0], order + 1))
        self._graph.add_weighted_edges_from(z_edges)

    def get_neighbor_qubits(
        self, coord: tuple[float, float], index_order: list[int] | None = None
    ) -> list[int]:
        r"""
        Returns the four diagonal qubit, ordered as default:
        - top-left,
        - top-right,
        - bottom-left,
        - bottom-right.

        :param coords: The coordinates of the vertex we want to have the neighbors.
        :param index_order: The order in which the neighbors are
        """
        col, row = coord
        neighbors_coords = [
            (col, row - 1),
            (col - 1, row),
            (col + 1, row),
            (col, row + 1),
        ]

        neighbors = []
        for coords in neighbors_coords:
            try:
                node = [
                    node
                    for node, data in self.graph.nodes(data=True)
                    if data.get("coords") == coords
                ][0]
                neighbors.append(node)
            except IndexError:
                neighbors.append(None)

        if index_order is None:
            return neighbors
        else:
            return [neighbors[i] for i in index_order]<|MERGE_RESOLUTION|>--- conflicted
+++ resolved
@@ -33,13 +33,9 @@
         """
 
         self._distance = distance
-<<<<<<< HEAD
-        self._name = f"Unrotated Surface [[{(2*self.distance-1)**2},1,{self.distance}]]"
-=======
         self._num_data_qubits = (2 * self.distance - 1) ** 2
         self._num_logical_qubits = 1
         self._name = f"Unrotated Surface [[{self.num_data_qubits},{self.num_logical_qubits},{self.distance}]]"
->>>>>>> 1c755e11
         self._checks = ["Z-check", "X-check"]
 
         super().__init__(*args, **kwargs)
