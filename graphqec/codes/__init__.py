from .base_code import BaseCode  # noqa
from .repetition_code import RepetitionCode  # noqa
from .rotated_surface_code import RotatedSurfaceCode  # noqa
from .bivariate_bicycle_code import BivariateBicycleCode  # noqa
from .custom_code import CustomCode  # noqa
<<<<<<< HEAD
=======
from .css_code import CssCode  # noqa
>>>>>>> 1c755e11
from .unrotated_surface_code import UnrotatedSurfaceCode  # noqa<|MERGE_RESOLUTION|>--- conflicted
+++ resolved
@@ -3,8 +3,5 @@
 from .rotated_surface_code import RotatedSurfaceCode  # noqa
 from .bivariate_bicycle_code import BivariateBicycleCode  # noqa
 from .custom_code import CustomCode  # noqa
-<<<<<<< HEAD
-=======
 from .css_code import CssCode  # noqa
->>>>>>> 1c755e11
 from .unrotated_surface_code import UnrotatedSurfaceCode  # noqa