--- conflicted
+++ resolved
@@ -44,10 +44,6 @@
 
     def __init__(
         self,
-<<<<<<< HEAD
-        distance: int | None = None,
-=======
->>>>>>> 91f291f6
         depolarize1_rate: float = 0,
         depolarize2_rate: float = 0,
     ) -> None:
@@ -74,12 +70,12 @@
             nx.get_edge_attributes(self.graph, "weight").values()
         )
 
-    @classmethod
-    def name(cls) -> str:
+    @property
+    def name(self) -> str:
         r"""
         The name of the code.
         """
-        return cls.__name__
+        return self._name
 
     @property
     def distance(self) -> int:
@@ -210,16 +206,19 @@
         )
 
         if logic_check == "Z":
+            print("Z logic check initialization")
             for qz in check_qubits["Z-check"]:
                 rec = self.get_target_rec(qubit=qz, round=0)
                 self._memory_circuit.append("DETECTOR", [target_rec(rec)])
         elif logic_check == "X":
+            print("X logic check initialization")
             for qx in check_qubits["X-check"]:
                 rec = self.get_target_rec(qubit=qx, round=0)
                 self._memory_circuit.append("DETECTOR", [target_rec(rec)])
 
         # Body rounds
         for round in range(1, number_of_rounds):
+            print(f"Round {round} of {number_of_rounds}")
 
             self.append_stab_circuit(
                 round=round, data_qubits=data_qubits, check_qubits=check_qubits
@@ -251,15 +250,11 @@
 
                 qz_adjacent_data_qubits = self.graph.neighbors(qz)
 
-<<<<<<< HEAD
-            qz_adjacent_data_qubits = list(self.graph.neighbors(qz))
-=======
                 recs = [
                     self.get_target_rec(qubit=qd, round=number_of_rounds)
                     for qd in qz_adjacent_data_qubits
                 ]
                 recs += [self.get_target_rec(qubit=qz, round=number_of_rounds - 1)]
->>>>>>> 91f291f6
 
                 self._memory_circuit.append("DETECTOR", [target_rec(r) for r in recs])
 
