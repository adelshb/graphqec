--- conflicted
+++ resolved
@@ -44,10 +44,6 @@
 
     def __init__(
         self,
-<<<<<<< HEAD
-        distance: int | None = None,
-=======
->>>>>>> 91f291f6
         depolarize1_rate: float = 0,
         depolarize2_rate: float = 0,
     ) -> None:
@@ -251,15 +247,11 @@
 
                 qz_adjacent_data_qubits = self.graph.neighbors(qz)
 
-<<<<<<< HEAD
-            qz_adjacent_data_qubits = list(self.graph.neighbors(qz))
-=======
                 recs = [
                     self.get_target_rec(qubit=qd, round=number_of_rounds)
                     for qd in qz_adjacent_data_qubits
                 ]
                 recs += [self.get_target_rec(qubit=qz, round=number_of_rounds - 1)]
->>>>>>> 91f291f6
 
                 self._memory_circuit.append("DETECTOR", [target_rec(r) for r in recs])
 
