# Licensed under the Apache License, Version 2.0 (the "License");
# you may not use this file except in compliance with the License.
# You may obtain a copy of the License at
#
#      http://www.apache.org/licenses/LICENSE-2.0
#
# Unless required by applicable law or agreed to in writing, software
# distributed under the License is distributed on an "AS IS" BASIS,
# WITHOUT WARRANTIES OR CONDITIONS OF ANY KIND, either express or implied.
# See the License for the specific language governing permissions and
# limitations under the License.

from __future__ import annotations

from graphqec.codes.base_code import BaseCode

__all__ = ["RepetitionCode"]


class RepetitionCode(BaseCode):
    r"""
    A class for Repetition code.
    """

    def __init__(
        self,
        distance: int,
        *args,
        **kwargs,
    ) -> None:
        r"""
        Initialize the Repetition code instance.
        """

        self._distance = distance
        self._num_data_qubits = self.distance
        self._num_logical_qubits = 1
        self._name = "Repetition"
        self._checks = ["Z-check"]
        self._logic_check = {"Z": [0]}

        super().__init__(*args, **kwargs)

<<<<<<< HEAD
        self._name = f"Repetition [[{2*self.distance-1},1,{self.distance}]]"
=======
        self._name = f"Repetition [[{self.num_data_qubits},{self.num_logical_qubits},{self.distance}]]"
>>>>>>> 1c755e11

    def build_graph(self) -> None:
        r"""
        Build the graph for the repetition code
        """

        self._graph.add_nodes_from(
            [
                (i, {"type": "data", "label": None, "coords": (i, i)})
                for i in range(self.distance)
            ]
        )
        self._graph.add_nodes_from(
            [
                (
                    i + self.distance,
                    {"type": "check", "label": "Z", "coords": (i + 0.5, i + 0.5)},
                )
                for i in range(self.distance - 1)
            ]
        )
        self._graph.add_weighted_edges_from(
            [(i, i + self.distance, 1) for i in range(self.distance - 1)]
        )
        self._graph.add_weighted_edges_from(
            [(i, i + self.distance - 1, 2) for i in range(1, self.distance)]
        )<|MERGE_RESOLUTION|>--- conflicted
+++ resolved
@@ -41,11 +41,7 @@
 
         super().__init__(*args, **kwargs)
 
-<<<<<<< HEAD
-        self._name = f"Repetition [[{2*self.distance-1},1,{self.distance}]]"
-=======
         self._name = f"Repetition [[{self.num_data_qubits},{self.num_logical_qubits},{self.distance}]]"
->>>>>>> 1c755e11
 
     def build_graph(self) -> None:
         r"""
